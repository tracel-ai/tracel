
[workspace]
# Try
# require version 2 to avoid "feature" additiveness for dev-dependencies
# https://doc.rust-lang.org/cargo/reference/resolver.html#feature-resolver-version-2
resolver = "2"

members = ["crates/*", "xtask"]

[workspace.package]
edition = "2024"
version = "0.1.0"
readme = "README.md"
license = "MIT OR Apache-2.0"
rust-version = "1.87.0"

[workspace.dependencies]
burn = { version = "0.17.1", default-features = false }

anyhow = "1.0.98"
clap = { version = "4.5.39", features = ["derive"] }
colored = "3.0.0"
derive-new = { version = "0.7.0", default-features = false }
log = "0.4.27"
once_cell = "1.21.3"
proc-macro2 = { version = "1.0.95" }
quote = "1.0.40"
rand = "0.9.1"
reqwest = "0.12.19"
regex = "1.11.1"
rmp-serde = "1.3.0"
rstest = "0.25.0"
serde = { version = "1.0.219", default-features = false, features = [
    "derive",
    "alloc",
] } # alloc is for no_std, derive is needed
serde_json = "1.0.140"
strum = { version = "0.27.1", features = ["derive"] }
syn = { version = "2.0.101", features = ["extra-traits", "full"] }
thiserror = "2.0.12"
uuid = { version = "1.17.0", features = [
    "v4",
    "fast-rng",
    "macro-diagnostics",
    "serde",
] }
crossbeam = { version = "0.8.4", default-features = false, features = ["crossbeam-channel"]}
json-patch = { version = "4.0.0", default-features = false }
<<<<<<< HEAD
variadics_please = "1.1.0"
tynm = { version = "0.2.0" }
derive_more = { version = "2.0.1", default-features = false }
env_logger = "0.11.8"
=======
>>>>>>> 6bf03f8e

### For xtask crate ###
tracel-xtask = { version = "=1.1.8" }

[profile.dev]
debug = 0 # Speed up compilation time and not necessary.<|MERGE_RESOLUTION|>--- conflicted
+++ resolved
@@ -1,4 +1,3 @@
-
 [workspace]
 # Try
 # require version 2 to avoid "feature" additiveness for dev-dependencies
@@ -46,13 +45,10 @@
 ] }
 crossbeam = { version = "0.8.4", default-features = false, features = ["crossbeam-channel"]}
 json-patch = { version = "4.0.0", default-features = false }
-<<<<<<< HEAD
 variadics_please = "1.1.0"
 tynm = { version = "0.2.0" }
 derive_more = { version = "2.0.1", default-features = false }
 env_logger = "0.11.8"
-=======
->>>>>>> 6bf03f8e
 
 ### For xtask crate ###
 tracel-xtask = { version = "=1.1.8" }
