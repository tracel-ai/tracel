--- conflicted
+++ resolved
@@ -45,15 +45,11 @@
     "serde",
 ] }
 crossbeam = { version = "0.8.4", default-features = false, features = ["crossbeam-channel"]}
-<<<<<<< HEAD
-json-patch = { version = "*", default-features = false }
+json-patch = { version = "4.0.0", default-features = false }
 variadics_please = "1.1.0"
 tynm = { version = "0.2.0" }
 derive_more = { version = "2.0.1", default-features = false }
 env_logger = "0.11.8"
-=======
-json-patch = { version = "4.0.0", default-features = false }
->>>>>>> 13017f2a
 
 ### For xtask crate ###
 tracel-xtask = { version = "=1.1.8" }
