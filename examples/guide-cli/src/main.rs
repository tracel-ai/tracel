<<<<<<< HEAD
#[tracel::heat::macros::heat_cli_main(
    guide_cli,
    api_endpoint = "http://localhost:9001",
    wss = false
)]
=======
#[tracel::heat::macros::heat_cli_main(guide_cli)]
>>>>>>> eafdbfe8
fn main() {}<|MERGE_RESOLUTION|>--- conflicted
+++ resolved
@@ -1,10 +1,2 @@
-<<<<<<< HEAD
-#[tracel::heat::macros::heat_cli_main(
-    guide_cli,
-    api_endpoint = "http://localhost:9001",
-    wss = false
-)]
-=======
 #[tracel::heat::macros::heat_cli_main(guide_cli)]
->>>>>>> eafdbfe8
 fn main() {}