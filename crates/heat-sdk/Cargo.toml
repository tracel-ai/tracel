--- conflicted
+++ resolved
@@ -20,13 +20,7 @@
 rmp-serde = { workspace = true }
 serde = { workspace = true }
 serde_json = { workspace = true }
-<<<<<<< HEAD
-=======
-log = { workspace = true }
 rand = { version = "0.8.5" }
-reqwest = { workspace = true, features = ["blocking", "json"] }
-tungstenite = { version = "0.21.0" }
->>>>>>> 1df2c3a7
 thiserror = { workspace = true }
 tracing = { version = "0.1.40" }
 tracing-core = { version = "0.1.32" }
