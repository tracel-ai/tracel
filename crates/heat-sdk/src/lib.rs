pub mod client;
pub mod errors;
pub mod log;
pub mod metrics;
pub mod record;
pub mod schemas;

mod experiment;
mod http;
mod websocket;

pub use record::*;

<<<<<<< HEAD
pub mod command;
=======
pub mod command;

pub mod sdk_cli {
    #[cfg(feature = "cli")]
    pub use heat_sdk_cli::*;
}

pub mod macros {
    pub use heat_sdk_cli_macros::heat;

    #[cfg(feature = "cli")]
    pub use heat_sdk_cli_macros::heat_cli_main;
}
>>>>>>> ead3d6e8
<|MERGE_RESOLUTION|>--- conflicted
+++ resolved
@@ -11,20 +11,4 @@
 
 pub use record::*;
 
-<<<<<<< HEAD
-pub mod command;
-=======
-pub mod command;
-
-pub mod sdk_cli {
-    #[cfg(feature = "cli")]
-    pub use heat_sdk_cli::*;
-}
-
-pub mod macros {
-    pub use heat_sdk_cli_macros::heat;
-
-    #[cfg(feature = "cli")]
-    pub use heat_sdk_cli_macros::heat_cli_main;
-}
->>>>>>> ead3d6e8
+pub mod command;